/*
 * Licensed to the Apache Software Foundation (ASF) under one or more
 * contributor license agreements.  See the NOTICE file distributed with
 * this work for additional information regarding copyright ownership.
 * The ASF licenses this file to You under the Apache License, Version 2.0
 * (the "License"); you may not use this file except in compliance with
 * the License.  You may obtain a copy of the License at
 *
 *     http://www.apache.org/licenses/LICENSE-2.0
 *
 * Unless required by applicable law or agreed to in writing, software
 * distributed under the License is distributed on an "AS IS" BASIS,
 * WITHOUT WARRANTIES OR CONDITIONS OF ANY KIND, either express or implied.
 * See the License for the specific language governing permissions and
 * limitations under the License.
 */
package org.apache.dubbo.rpc;

import org.apache.dubbo.common.logger.Logger;
import org.apache.dubbo.common.logger.LoggerFactory;
import org.apache.dubbo.common.threadpool.ThreadlessExecutor;
<<<<<<< HEAD
import org.apache.dubbo.rpc.protocol.dubbo.FutureAdapter;
=======
>>>>>>> 13c01efd

import java.util.Map;
import java.util.concurrent.CompletableFuture;
import java.util.concurrent.ExecutionException;
import java.util.concurrent.Executor;
import java.util.concurrent.TimeUnit;
import java.util.concurrent.TimeoutException;
<<<<<<< HEAD
import java.util.function.BiConsumer;
=======
import java.util.function.Function;
>>>>>>> 13c01efd

/**
 * This class represents an unfinished RPC call, it will hold some context information for this call, for example RpcContext and Invocation,
 * so that when the call finishes and the result returns, it can guarantee all the contexts being recovered as the same as when the call was made
 * before any callback is invoked.
 * <p>
 * TODO if it's reasonable or even right to keep a reference to Invocation?
 * <p>
 * As {@link Result} implements CompletionStage, {@link AsyncRpcResult} allows you to easily build a async filter chain whose status will be
 * driven entirely by the state of the underlying RPC call.
 * <p>
 * AsyncRpcResult does not contain any concrete value (except the underlying value bring by CompletableFuture), consider it as a status transfer node.
 * {@link #getValue()} and {@link #getException()} are all inherited from {@link Result} interface, implementing them are mainly
 * for compatibility consideration. Because many legacy {@link Filter} implementation are most possibly to call getValue directly.
 */
public class AsyncRpcResult extends AbstractResult {
    private static final Logger logger = LoggerFactory.getLogger(AsyncRpcResult.class);

    /**
     * RpcContext may already have been changed when callback happens, it happens when the same thread is used to execute another RPC call.
     * So we should keep the reference of current RpcContext instance and restore it before callback being executed.
     */
    private RpcContext storedContext;
    private RpcContext storedServerContext;
    private Executor executor;

    private Invocation invocation;

    private CompletableFuture<AppResponse> responseFuture;

    public AsyncRpcResult(CompletableFuture<AppResponse> future, Invocation invocation) {
        this.responseFuture = future;
        this.invocation = invocation;
        this.storedContext = RpcContext.getContext();
        this.storedServerContext = RpcContext.getServerContext();
    }

    /**
     * Notice the return type of {@link #getValue} is the actual type of the RPC method, not {@link AppResponse}
     *
     * @return
     */
    @Override
    public Object getValue() {
        return getAppResponse().getValue();
    }

    /**
     * CompletableFuture can only be completed once, so try to update the result of one completed CompletableFuture will
     * has no effect. To avoid this problem, we check the complete status of this future before update it's value.
     *
     * But notice that trying to give an uncompleted CompletableFuture a new specified value may face a race condition,
     * because the background thread watching the real result will also change the status of this CompletableFuture.
     * The result is you may lose the value you expected to set.
     *
     * @param value
     */
    @Override
    public void setValue(Object value) {
<<<<<<< HEAD
        try {
            if (this.isDone()) {
                this.get().setValue(value);
            } else {
                AppResponse appResponse = new AppResponse();
                appResponse.setValue(value);
                this.complete(appResponse);
            }
        } catch (Exception e) {
            // This should never happen;
            logger.error("Got exception when trying to change the value of the underlying result from AsyncRpcResult.", e);
        }
=======
        AppResponse appResponse = new AppResponse();
        appResponse.setValue(value);
        responseFuture.complete(appResponse);
>>>>>>> 13c01efd
    }

    @Override
    public Throwable getException() {
        return getAppResponse().getException();
    }

    @Override
    public void setException(Throwable t) {
<<<<<<< HEAD
        try {
            if (this.isDone()) {
                this.get().setException(t);
            } else {
                AppResponse appResponse = new AppResponse();
                appResponse.setException(t);
                this.complete(appResponse);
            }
        } catch (Exception e) {
            // This should never happen;
            logger.error("Got exception when trying to change the value of the underlying result from AsyncRpcResult.", e);
        }
=======
        AppResponse appResponse = new AppResponse();
        appResponse.setException(t);
        responseFuture.complete(appResponse);
>>>>>>> 13c01efd
    }

    @Override
    public boolean hasException() {
        return getAppResponse().hasException();
    }

    public CompletableFuture<AppResponse> getResponseFuture() {
        return responseFuture;
    }

    public void setResponseFuture(CompletableFuture<AppResponse> responseFuture) {
        this.responseFuture = responseFuture;
    }

    public Result getAppResponse() {
        try {
            if (responseFuture.isDone()) {
                return responseFuture.get();
            }
        } catch (Exception e) {
            // This should never happen;
            logger.error("Got exception when trying to fetch the underlying result from AsyncRpcResult.", e);
        }
        return new AppResponse();
    }

<<<<<<< HEAD

=======
>>>>>>> 13c01efd
    /**
     * This method will always return after a maximum 'timeout' waiting:
     * 1. if value returns before timeout, return normally.
     * 2. if no value returns after timeout, throw TimeoutException.
     *
     * @return
     * @throws InterruptedException
     * @throws ExecutionException
     */
    @Override
    public Result get() throws InterruptedException, ExecutionException {
        if (executor != null) {
            ThreadlessExecutor threadlessExecutor = (ThreadlessExecutor) executor;
            threadlessExecutor.waitAndDrain();
        }
<<<<<<< HEAD
        return super.get();
=======
        return responseFuture.get();
>>>>>>> 13c01efd
    }

    @Override
    public Result get(long timeout, TimeUnit unit) throws InterruptedException, ExecutionException, TimeoutException {
<<<<<<< HEAD
        return this.get();
=======
        return responseFuture.get(timeout, unit);
>>>>>>> 13c01efd
    }

    @Override
    public Object recreate() throws Throwable {
        RpcInvocation rpcInvocation = (RpcInvocation) invocation;
        FutureAdapter future = new FutureAdapter(this);
        RpcContext.getContext().setFuture(future);
        if (InvokeMode.FUTURE == rpcInvocation.getInvokeMode()) {
<<<<<<< HEAD
            return future;
        }

        return getAppResponse().recreate();
    }

    @Override
    public Result whenCompleteWithContext(BiConsumer<Result, Throwable> fn) {
        CompletableFuture<Result> future = this.whenComplete((v, t) -> {
            beforeContext.accept(v, t);
            fn.accept(v, t);
            afterContext.accept(v, t);
        });

        AsyncRpcResult nextStage = new AsyncRpcResult(this);
        nextStage.subscribeTo(future);
        return nextStage;
=======
            return RpcContext.getContext().getFuture();
        }
        return getAppResponse().recreate();
    }

    public Result thenApplyWithContext(Function<AppResponse, AppResponse> fn) {
        this.responseFuture = responseFuture.thenApply(fn.compose(beforeContext).andThen(afterContext));
        return this;
>>>>>>> 13c01efd
    }

    @Override
    public <U> CompletableFuture<U> thenApply(Function<Result,? extends U> fn) {
        return this.responseFuture.thenApply(fn);
    }

    @Override
    public Map<String, Object> getAttachments() {
        return getAppResponse().getAttachments();
    }

    @Override
    public void setAttachments(Map<String, Object> map) {
        getAppResponse().setAttachments(map);
    }

    @Override
    public void addAttachments(Map<String, Object> map) {
        getAppResponse().addAttachments(map);
    }

    @Override
    public Object getAttachment(String key) {
        return getAppResponse().getAttachment(key);
    }

    @Override
    public Object getAttachment(String key, Object defaultValue) {
        return getAppResponse().getAttachment(key, defaultValue);
    }

    @Override
    public void setAttachment(String key, Object value) {
        getAppResponse().setAttachment(key, value);
    }

    public Executor getExecutor() {
        return executor;
    }

    public void setExecutor(Executor executor) {
        this.executor = executor;
    }

    public Executor getExecutor() {
        return executor;
    }

    public void setExecutor(Executor executor) {
        this.executor = executor;
    }

    /**
     * tmp context to use when the thread switch to Dubbo thread.
     */
    private RpcContext tmpContext;
    private RpcContext tmpServerContext;

<<<<<<< HEAD
    private BiConsumer<Result, Throwable> beforeContext = (appResponse, t) -> {
=======
    private Function<AppResponse, AppResponse> beforeContext = (appResponse) -> {
>>>>>>> 13c01efd
        tmpContext = RpcContext.getContext();
        tmpServerContext = RpcContext.getServerContext();
        RpcContext.restoreContext(storedContext);
        RpcContext.restoreServerContext(storedServerContext);
    };

<<<<<<< HEAD
    private BiConsumer<Result, Throwable> afterContext = (appResponse, t) -> {
=======
    private Function<AppResponse, AppResponse> afterContext = (appResponse) -> {
>>>>>>> 13c01efd
        RpcContext.restoreContext(tmpContext);
        RpcContext.restoreServerContext(tmpServerContext);
    };

    /**
     * Some utility methods used to quickly generate default AsyncRpcResult instance.
     */
    public static AsyncRpcResult newDefaultAsyncResult(AppResponse appResponse, Invocation invocation) {
        return new AsyncRpcResult(CompletableFuture.completedFuture(appResponse), invocation);
    }

    public static AsyncRpcResult newDefaultAsyncResult(Invocation invocation) {
        return newDefaultAsyncResult(null, null, invocation);
    }

    public static AsyncRpcResult newDefaultAsyncResult(Object value, Invocation invocation) {
        return newDefaultAsyncResult(value, null, invocation);
    }

    public static AsyncRpcResult newDefaultAsyncResult(Throwable t, Invocation invocation) {
        return newDefaultAsyncResult(null, t, invocation);
    }

    public static AsyncRpcResult newDefaultAsyncResult(Object value, Throwable t, Invocation invocation) {
        CompletableFuture<AppResponse> future = new CompletableFuture<>();
        AppResponse result = new AppResponse();
        if (t != null) {
            result.setException(t);
        } else {
            result.setValue(value);
        }
        future.complete(result);
        return new AsyncRpcResult(future, invocation);
    }
}
<|MERGE_RESOLUTION|>--- conflicted
+++ resolved
@@ -19,10 +19,6 @@
 import org.apache.dubbo.common.logger.Logger;
 import org.apache.dubbo.common.logger.LoggerFactory;
 import org.apache.dubbo.common.threadpool.ThreadlessExecutor;
-<<<<<<< HEAD
-import org.apache.dubbo.rpc.protocol.dubbo.FutureAdapter;
-=======
->>>>>>> 13c01efd
 
 import java.util.Map;
 import java.util.concurrent.CompletableFuture;
@@ -30,11 +26,7 @@
 import java.util.concurrent.Executor;
 import java.util.concurrent.TimeUnit;
 import java.util.concurrent.TimeoutException;
-<<<<<<< HEAD
-import java.util.function.BiConsumer;
-=======
 import java.util.function.Function;
->>>>>>> 13c01efd
 
 /**
  * This class represents an unfinished RPC call, it will hold some context information for this call, for example RpcContext and Invocation,
@@ -94,24 +86,18 @@
      */
     @Override
     public void setValue(Object value) {
-<<<<<<< HEAD
         try {
-            if (this.isDone()) {
-                this.get().setValue(value);
+            if (responseFuture.isDone()) {
+                responseFuture.get().setValue(value);
             } else {
                 AppResponse appResponse = new AppResponse();
                 appResponse.setValue(value);
-                this.complete(appResponse);
+                responseFuture.complete(appResponse);
             }
         } catch (Exception e) {
             // This should never happen;
             logger.error("Got exception when trying to change the value of the underlying result from AsyncRpcResult.", e);
         }
-=======
-        AppResponse appResponse = new AppResponse();
-        appResponse.setValue(value);
-        responseFuture.complete(appResponse);
->>>>>>> 13c01efd
     }
 
     @Override
@@ -121,24 +107,18 @@
 
     @Override
     public void setException(Throwable t) {
-<<<<<<< HEAD
         try {
-            if (this.isDone()) {
-                this.get().setException(t);
+            if (responseFuture.isDone()) {
+                responseFuture.get().setException(t);
             } else {
                 AppResponse appResponse = new AppResponse();
                 appResponse.setException(t);
-                this.complete(appResponse);
+                responseFuture.complete(appResponse);
             }
         } catch (Exception e) {
             // This should never happen;
             logger.error("Got exception when trying to change the value of the underlying result from AsyncRpcResult.", e);
         }
-=======
-        AppResponse appResponse = new AppResponse();
-        appResponse.setException(t);
-        responseFuture.complete(appResponse);
->>>>>>> 13c01efd
     }
 
     @Override
@@ -166,10 +146,6 @@
         return new AppResponse();
     }
 
-<<<<<<< HEAD
-
-=======
->>>>>>> 13c01efd
     /**
      * This method will always return after a maximum 'timeout' waiting:
      * 1. if value returns before timeout, return normally.
@@ -185,20 +161,12 @@
             ThreadlessExecutor threadlessExecutor = (ThreadlessExecutor) executor;
             threadlessExecutor.waitAndDrain();
         }
-<<<<<<< HEAD
-        return super.get();
-=======
         return responseFuture.get();
->>>>>>> 13c01efd
     }
 
     @Override
     public Result get(long timeout, TimeUnit unit) throws InterruptedException, ExecutionException, TimeoutException {
-<<<<<<< HEAD
-        return this.get();
-=======
         return responseFuture.get(timeout, unit);
->>>>>>> 13c01efd
     }
 
     @Override
@@ -207,34 +175,15 @@
         FutureAdapter future = new FutureAdapter(this);
         RpcContext.getContext().setFuture(future);
         if (InvokeMode.FUTURE == rpcInvocation.getInvokeMode()) {
-<<<<<<< HEAD
             return future;
         }
 
-        return getAppResponse().recreate();
-    }
-
-    @Override
-    public Result whenCompleteWithContext(BiConsumer<Result, Throwable> fn) {
-        CompletableFuture<Result> future = this.whenComplete((v, t) -> {
-            beforeContext.accept(v, t);
-            fn.accept(v, t);
-            afterContext.accept(v, t);
-        });
-
-        AsyncRpcResult nextStage = new AsyncRpcResult(this);
-        nextStage.subscribeTo(future);
-        return nextStage;
-=======
-            return RpcContext.getContext().getFuture();
-        }
         return getAppResponse().recreate();
     }
 
     public Result thenApplyWithContext(Function<AppResponse, AppResponse> fn) {
         this.responseFuture = responseFuture.thenApply(fn.compose(beforeContext).andThen(afterContext));
         return this;
->>>>>>> 13c01efd
     }
 
     @Override
@@ -280,38 +229,24 @@
         this.executor = executor;
     }
 
-    public Executor getExecutor() {
-        return executor;
-    }
-
-    public void setExecutor(Executor executor) {
-        this.executor = executor;
-    }
-
     /**
      * tmp context to use when the thread switch to Dubbo thread.
      */
     private RpcContext tmpContext;
     private RpcContext tmpServerContext;
 
-<<<<<<< HEAD
-    private BiConsumer<Result, Throwable> beforeContext = (appResponse, t) -> {
-=======
     private Function<AppResponse, AppResponse> beforeContext = (appResponse) -> {
->>>>>>> 13c01efd
         tmpContext = RpcContext.getContext();
         tmpServerContext = RpcContext.getServerContext();
         RpcContext.restoreContext(storedContext);
         RpcContext.restoreServerContext(storedServerContext);
+        return appResponse;
     };
 
-<<<<<<< HEAD
-    private BiConsumer<Result, Throwable> afterContext = (appResponse, t) -> {
-=======
     private Function<AppResponse, AppResponse> afterContext = (appResponse) -> {
->>>>>>> 13c01efd
         RpcContext.restoreContext(tmpContext);
         RpcContext.restoreServerContext(tmpServerContext);
+        return appResponse;
     };
 
     /**
